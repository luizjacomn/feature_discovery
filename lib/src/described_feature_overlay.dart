--- conflicted
+++ resolved
@@ -1,4 +1,3 @@
-<<<<<<< HEAD
 part of 'package:feature_discovery/src/feature_discovery.dart';
 
 enum DescribedFeatureContentOrientation {
@@ -13,11 +12,6 @@
   activating,
   dismissing,
 }
-=======
-// This file needs to be part of the src/feature_discovery.dart library
-// in order to have access to the library private classes.
-part of 'package:feature_discovery/src/feature_discovery.dart';
->>>>>>> 94da093b
 
 class DescribedFeatureOverlay extends StatefulWidget {
   /// This id should be unique among all the [DescribedFeatureOverlay] widgets.
@@ -112,15 +106,14 @@
 
 class _DescribedFeatureOverlayState extends State<DescribedFeatureOverlay>
     with TickerProviderStateMixin {
-  Size screenSize;
-
-  bool showOverlay;
-
-  _OverlayState state;
-
-  double transitionProgress;
-
-<<<<<<< HEAD
+  Size _screenSize;
+
+  bool _showOverlay;
+
+  _OverlayState _state;
+
+  double _transitionProgress;
+
   AnimationController _openController;
   AnimationController _completeController;
   AnimationController _dismissController;
@@ -132,35 +125,28 @@
   StreamSubscription<String> _startStreamSubscription;
   StreamSubscription<String> _dismissStreamSubscription;
   StreamSubscription<String> _completeStreamSubscription;
-=======
-  AnimationController openController;
-  AnimationController completeController;
-  AnimationController dismissController;
-  AnimationController pulseController;
->>>>>>> 94da093b
 
   @override
   void initState() {
-    showOverlay = false;
-
-    state = _OverlayState.closed;
-
-    transitionProgress = 1;
-
-    initAnimationControllers();
+    _showOverlay = false;
+
+    _state = _OverlayState.closed;
+
+    _transitionProgress = 1;
+
+    _initAnimationControllers();
     super.initState();
   }
 
   @override
   void dispose() {
-    openController.dispose();
-    completeController.dispose();
-    dismissController.dispose();
-    pulseController?.dispose();
+    _openController.dispose();
+    _completeController.dispose();
+    _dismissController.dispose();
+    _pulseController?.dispose();
     super.dispose();
   }
 
-<<<<<<< HEAD
   @override
   void didChangeDependencies() {
     super.didChangeDependencies();
@@ -209,117 +195,66 @@
 
   void _initAnimationControllers() {
     _openController =
-=======
-  void initAnimationControllers() {
-    openController =
->>>>>>> 94da093b
         AnimationController(vsync: this, duration: Duration(milliseconds: 250))
           ..addListener(
-              () => setState(() => transitionProgress = openController.value))
+              () => setState(() => _transitionProgress = _openController.value))
           ..addStatusListener(
             (AnimationStatus status) {
               if (status == AnimationStatus.forward)
-                setState(() => state = _OverlayState.opening);
+                setState(() => _state = _OverlayState.opening);
               else if (status == AnimationStatus.completed)
-                pulseController?.forward(from: 0.0);
+                _pulseController?.forward(from: 0.0);
             },
           );
 
-<<<<<<< HEAD
     if (!widget.enablePulsingAnimation) _pulseController = null;
     else
       _pulseController = AnimationController(
-=======
-    if (widget.enablePulsingAnimation) {
-      pulseController = AnimationController(
->>>>>>> 94da093b
           vsync: this, duration: Duration(milliseconds: 1000))
         ..addListener(
-            () => setState(() => transitionProgress = pulseController.value))
+            () => setState(() => _transitionProgress = _pulseController.value))
         ..addStatusListener(
           (AnimationStatus status) {
             if (status == AnimationStatus.forward)
-              setState(() => state = _OverlayState.pulsing);
+              setState(() => _state = _OverlayState.pulsing);
             else if (status == AnimationStatus.completed)
-              pulseController.forward(from: 0.0);
+              _pulseController.forward(from: 0.0);
           },
         );
 
-    completeController = AnimationController(
+    _completeController = AnimationController(
         vsync: this, duration: Duration(milliseconds: 250))
       ..addListener(
-          () => setState(() => transitionProgress = completeController.value))
+          () => setState(() => _transitionProgress = _completeController.value))
       ..addStatusListener(
         (AnimationStatus status) {
-<<<<<<< HEAD
           if (status == AnimationStatus.forward)
-            setState(() => _state = OverlayState.activating);
-=======
-          switch (status) {
-            case AnimationStatus.forward:
-              setState(() => state = _OverlayState.activating);
-              break;
-            case AnimationStatus.completed:
-              FeatureDiscovery.completeStep(context);
-              break;
-            default:
-              break;
-          }
->>>>>>> 94da093b
+            setState(() => _state = _OverlayState.activating);
         },
       );
 
-    dismissController = AnimationController(
+    _dismissController = AnimationController(
         vsync: this, duration: Duration(milliseconds: 250))
       ..addListener(
-          () => setState(() => transitionProgress = dismissController.value))
+          () => setState(() => _transitionProgress = _dismissController.value))
       ..addStatusListener(
         (AnimationStatus status) {
-<<<<<<< HEAD
           if (status == AnimationStatus.forward)
-            setState(() => _state = OverlayState.dismissing);
+            setState(() => _state = _OverlayState.dismissing);
         },
       );
   }
 
   void _show() {
-=======
-          switch (status) {
-            case AnimationStatus.forward:
-              setState(() => state = _OverlayState.dismissing);
-              break;
-            case AnimationStatus.completed:
-              FeatureDiscovery.clear(context);
-              break;
-            default:
-              break;
-          }
-        },
-      );
-  }
-
-  @override
-  void didChangeDependencies() {
-    super.didChangeDependencies();
-    screenSize = MediaQuery.of(context).size;
-
-    _handleOverlayState();
-  }
-
-  void show() {
-    final String activeStep =
-        _InheritedFeatureDiscovery.of(context).activeStepId;
->>>>>>> 94da093b
 
     // The activeStep might have changed by now because onOpen is asynchronous.
     // TODO
     //if (activeStep != widget.featureId) return;
 
-    openController.forward(from: 0.0);
-    setState(() => showOverlay = true);
-  }
-
-<<<<<<< HEAD
+    _openController.forward(from: 0.0);
+    setState(() => _showOverlay = true);
+  }
+
   Future<void> _open() async {
     if (widget.onOpen != null) {
       final bool shouldOpen = await widget.onOpen();
@@ -328,105 +263,43 @@
         _show();
       else
         FeatureDiscovery.completeCurrentStep(context);
-=======
-  void _handleOverlayState() {
-    final String activeStep =
-        _InheritedFeatureDiscovery.of(context).activeStepId;
-    if (activeStep == null) {
-      // This condition is met when the feature discovery was dismissed
-      // and in that case the AnimationController's needs to be dismissed as well.
-      openController.stop();
-      pulseController?.stop();
-    } else if (activeStep == widget.featureId) {
-      // Overlay is already shown.
-      if (showOverlay == true) {
-        if (_InheritedFeatureDiscovery.of(context).stepShouldComplete == true)
-          complete();
-        else if (_InheritedFeatureDiscovery.of(context).stepShouldDismiss ==
-            true) dismiss();
-        return;
-      }
-
-      // There might be another widget with the same feature id in the widget tree,
-      // which is already showing the overlay for this feature.
-      if (_FeatureDiscoveryState.of(context).stepShown == true &&
-          widget.allowShowingDuplicate != true) return;
-
-      // This needs to be set here and not in show to prevent multiple onOpen
-      // calls to stack up (if there are multiple widgets with the same feature id).
-      _FeatureDiscoveryState.of(context).stepShown = true;
-
-      if (widget.onOpen != null)
-        widget.onOpen().then((shouldOpen) {
-          assert(shouldOpen != null);
-          if (shouldOpen)
-            show();
-          else // Move on to the next step as this step should not be opened.
-            FeatureDiscovery.completeStep(context);
-        });
-      else
-        show();
-      return;
-    }
-
-    if (showOverlay == true) {
-      // This can only be reached if activeStep is not equal to the feature id of this widget.
-      // In that case, this overlay needs to be hidden.
-      setState(() => showOverlay = false);
->>>>>>> 94da093b
     }
     else
       _show();
   }
 
-  void complete() async {
-    if (completeController.isAnimating) return;
+  void _complete() async {
+    if (_completeController.isAnimating) return;
 
     if (widget.onComplete != null) await widget.onComplete();
-<<<<<<< HEAD
     _openController.stop();
     _pulseController?.stop();
     await _completeController.forward(from: 0.0);
     setState(() => _showOverlay = false);
-=======
-    pulseController?.stop();
-    completeController.forward(from: 0.0);
->>>>>>> 94da093b
-  }
-
-  void dismiss() async {
+  }
+
+  void _dismiss() async {
     // The method might be triggered multiple times, especially when swiping.
-    if (dismissController.isAnimating) return;
+    if (_dismissController.isAnimating) return;
 
     if (widget.onDismiss != null) {
       final bool shouldDismiss = await widget.onDismiss();
       assert(shouldDismiss != null);
       if (!shouldDismiss) return;
     }
-<<<<<<< HEAD
     _openController.stop();
     _pulseController?.stop();
     await _dismissController.forward(from: 0.0);
     setState(() => _showOverlay = false);
-=======
-    pulseController?.stop();
-    dismissController.forward(from: 0.0);
->>>>>>> 94da093b
   }
 
   Widget _buildOverlay(Offset anchor) {
     return Stack(
       children: <Widget>[
         GestureDetector(
-<<<<<<< HEAD
           onTap: () => FeatureDiscovery.dismiss(context),
           // According to the spec, the user should be able to dismiss by swiping.
           onPanUpdate: (DragUpdateDetails _) => FeatureDiscovery.dismiss(context),
-=======
-          onTap: dismiss,
-          // According to the spec, the user should be able to dismiss by swiping.
-          onPanUpdate: (DragUpdateDetails _) => dismiss(),
->>>>>>> 94da093b
           child: Container(
             width: double.infinity,
             height: double.infinity,
@@ -434,18 +307,18 @@
           ),
         ),
         _Background(
-          state: state,
-          transitionProgress: transitionProgress,
+          state: _state,
+          transitionProgress: _transitionProgress,
           anchor: anchor,
           color: widget.backgroundColor ?? Theme.of(context).primaryColor,
-          screenSize: screenSize,
+          screenSize: _screenSize,
           orientation: widget.contentLocation,
         ),
         _Content(
-          state: state,
-          transitionProgress: transitionProgress,
+          state: _state,
+          transitionProgress: _transitionProgress,
           anchor: anchor,
-          screenSize: screenSize,
+          screenSize: _screenSize,
           // this parameter is not used
           // statusBarHeight: statusBarHeight,
           touchTargetRadius: 44.0,
@@ -457,17 +330,17 @@
           textColor: widget.textColor,
         ),
         _Pulse(
-          state: state,
-          transitionProgress: transitionProgress,
+          state: _state,
+          transitionProgress: _transitionProgress,
           anchor: anchor,
           color: widget.targetColor,
         ),
         _TapTarget(
-          state: state,
-          transitionProgress: transitionProgress,
+          state: _state,
+          transitionProgress: _transitionProgress,
           anchor: anchor,
           color: widget.targetColor,
-          onPressed: complete,
+          onPressed: _complete,
           child: widget.tapTarget,
         ),
       ],
@@ -477,7 +350,7 @@
   @override
   Widget build(BuildContext context) {
     return AnchoredOverlay(
-      showOverlay: showOverlay,
+      showOverlay: _showOverlay,
       overlayBuilder: (BuildContext context, Offset anchor) {
         return _buildOverlay(anchor);
       },
@@ -524,7 +397,7 @@
 
   double radius() {
     final bool isBackgroundCentered = isCloseToTopOrBottom(anchor);
-    final double backgroundRadius = min(screenSize.width, screenSize.height) *
+    final double backgroundRadius = Math.min(screenSize.width, screenSize.height) *
         (isBackgroundCentered ? 1.0 : 0.7);
     switch (state) {
       case _OverlayState.opening:
@@ -542,7 +415,7 @@
   }
 
   Offset backgroundPosition() {
-    final double width = min(screenSize.width, screenSize.height);
+    final double width = Math.min(screenSize.width, screenSize.height);
     final bool isBackgroundCentered = isCloseToTopOrBottom(anchor);
 
     if (isBackgroundCentered) {
@@ -873,7 +746,7 @@
   }
 
   Offset centerPosition() {
-    final double width = min(screenSize.width, screenSize.height);
+    final double width = Math.min(screenSize.width, screenSize.height);
     final bool isBackgroundCentered = isCloseToTopOrBottom(anchor);
 
     if (isBackgroundCentered)
@@ -926,7 +799,7 @@
         break;
     }
 
-    final double width = min(screenSize.width, screenSize.height);
+    final double width = Math.min(screenSize.width, screenSize.height);
 
     final double contentY =
         anchor.dy + contentOffsetMultiplier * (touchTargetRadius + 20);
@@ -981,21 +854,10 @@
   }
 }
 
-enum DescribedFeatureContentOrientation {
-  above,
-  below,
-}
-
 enum _OverlayState {
   closed,
   opening,
   pulsing,
   activating,
   dismissing,
-}
-
-enum ContentOrientation {
-  above,
-  below,
-  trivial,
 }