--- conflicted
+++ resolved
@@ -124,8 +124,6 @@
 
   double _transitionProgress;
 
-  bool _isShowing;
-
   AnimationController _openController;
   AnimationController _completeController;
   AnimationController _dismissController;
@@ -143,8 +141,6 @@
     _showOverlay = false;
 
     _state = FeatureOverlayState.closed;
-
-    _isShowing = false;
 
     _transitionProgress = 1;
 
@@ -193,10 +189,7 @@
     _dismissStream = newStream;
     _dismissStreamSubscription = _dismissStream.listen((featureId) async {
       assert(featureId != null);
-      if (featureId == widget.featureId) {
-        _isShowing = false;
-        await _dismiss();
-      }
+      if (featureId == widget.featureId) await _dismiss();
     });
   }
 
@@ -205,10 +198,7 @@
     _completeStream = newStream;
     _completeStreamSubscription = _completeStream.listen((featureId) async {
       assert(featureId != null);
-      if (featureId == widget.featureId) {
-        _isShowing = false;
-        await _complete();
-      }
+      if (featureId == widget.featureId) await _complete();
     });
   }
 
@@ -217,15 +207,7 @@
     _startStream = newStream;
     _startStreamSubscription = _startStream.listen((String featureId) async {
       assert(featureId != null);
-<<<<<<< HEAD
-      if (featureId == widget.featureId) {
-        _isShowing = true;
-        await _open();
-      }
-=======
-
       if (featureId == widget.featureId) await _open();
->>>>>>> 1b3ca4c5
     });
   }
 
@@ -283,11 +265,7 @@
 
   void _show() {
     // The activeStep might have changed by now because onOpen is asynchronous.
-<<<<<<< HEAD
-    if (!_isShowing) return;
-=======
     if (Bloc.of(context).activeStepId != widget.featureId) return;
->>>>>>> 1b3ca4c5
 
     _openController.forward(from: 0.0);
     setState(() => _showOverlay = true);
